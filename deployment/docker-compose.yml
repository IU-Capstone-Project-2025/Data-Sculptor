--- conflicted
+++ resolved
@@ -1,62 +1,6 @@
 version: '3.8'
 
 services:
-<<<<<<< HEAD
-  jupyterhub:
-    build:
-      context: ..
-      dockerfile: src/services/backend/jupyter_hub/Dockerfile
-      args:
-        - FEEDBACK_SERVICE_URL=http://${HOST_IP}:${FEEDBACK_PORT_EXTERNAL}
-    container_name: "${COMPOSE_PROJECT_NAME}-jupyterhub"
-    ports:
-      - "${JUPYTERHUB_PORT_EXTERNAL}:${JUPYTERHUB_PORT_INTERNAL}"
-    volumes:
-      - /var/run/docker.sock:/var/run/docker.sock # This is used to create User containers
-      - ../resources/config/jupyterhub/jupyter_ai_confi.py:/etc/jupyter/jupyter_server_config.d/jupyter_ai_config.py:ro
-      - ../resources/config/jupyterhub:/srv/jupyterhub:rw
-      - ../src/services/backend/jupyter_hub_adapter_microservice/sendCode.py:/home/developer/sendCode.py:rw
-      - ../src/services/backend/lsp_server/lsp.py:/home/developer/lsp.py:rw
-      - ../src/services/backend/jupyter_hub/jupyter-lsp-jupyter-server.json:/etc/jupyter/jupyter_server_config.d/jupyter-lsp-jupyter-server.json:rw
-      - ../resources/data/jupyterhub:/home/developer:rw
-    env_file:
-      - ../resources/config/jupyterhub/.env
-    environment:
-      - DOCKER_HOST=unix:///var/run/docker.sock
-      - JUPYTERHUB_USR_CONTAINERS_HOME=${JUPYTERHUB_USR_CONTAINERS_HOME}
-      - CLIENT_ID=${KEYCLOAK_AUTH_CLIENT_ID}
-      - CLIENT_SECRET=${KEYCLOAK_AUTH_CLIENT_SECRET}
-      - JUPYTERHUB_PORT_INTERNAL=${JUPYTERHUB_PORT_INTERNAL}
-      - JUPYTERHUB_DOMAIN_NAME=${JUPYTERHUB_DOMAIN}
-      - ADVISER_API_URL=http://${HOST_IP}:{ADVISER_PORT_EXTERNAL}/api/v1/chat
-      - LLM_VALIDATOR_URL=http://${HOST_IP}:${MEDIATOR_PORT_EXTERNAL}
-      - URL_STATIC_ANALYZER=http://${HOST_IP}:${ANALYZER_PORT_EXTERNAL}
-      - URL_LSP_SERVER=http://${HOST_IP}:${LSP_PORT_EXTERNAL}
-    command: >
-      bash -c "chown -R developer:developer /home/developer && exec jupyterhub"
-    depends_on:
-      - keycloak
-    entrypoint: ["sh", "-c", "until nc -z keycloak.site 53010; do sleep 1; done && jupyterhub"]
-    networks:
-      jupyter-network:
-        aliases:
-          - jupyterhub.site
-
-  # Assigns users to their containers based on usernamev
-  nginx:
-    image: nginx:alpine
-    container_name: jupyter-proxy
-    ports:
-      - "80:80"
-    volumes:
-      - ../resources/config/nginx/default.conf:/etc/nginx/conf.d/default.conf
-    depends_on:
-      - jupyterhub
-    networks:
-      - jupyter-network
-
-=======
->>>>>>> 7d7a25c3
   deep-syntatic-service:
     build:
       context: ../src/services/backend/syntactic_analyzis_microservice
