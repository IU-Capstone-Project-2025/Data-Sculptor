--- conflicted
+++ resolved
@@ -1,4 +1,3 @@
-<<<<<<< HEAD
 version: '3.8'
 
 services:
@@ -53,72 +52,6 @@
 
   feedback-service:
     build:
-      context: ../src/services/ml/semantic_feedback
-      dockerfile: Dockerfile
-    container_name: "${COMPOSE_PROJECT_NAME}-feedback"
-    ports:
-      - "${FEEDBACK_PORT_EXTERNAL}:9352"
-    env_file:
-      - ../src/services/ml/semantic_feedback/.env
-    environment:
-      - PYTHONUNBUFFERED=1
-    volumes:
-      - ../src/services/ml/semantic_feedback:/app:rw
-=======
-version: '3.8'
-
-services:
-  jupyterhub:
-    build:
-      context: ../src/services/backend/jupyter_hub
-      dockerfile: Dockerfile
-    container_name: "${COMPOSE_PROJECT_NAME}-jupyterhub"
-    ports:
-      - "${JUPYTER_PORT_EXTERNAL}:8000"
-    volumes:
-      - ../resources/config/jupyterhub:/srv/jupyterhub:rw
-      - ../src/services/backend/jupyter_hub_adapter_microservice/sendCode.py:/home/developer/sendCode.py:rw
-      - ../src/services/backend/syntactic_analyzis_microservice/lsp.py:/home/developer/lsp.py:rw
-      - ../src/services/backend/jupyter_hub/jupyter-lsp-jupyter-server.json:/etc/jupyter/jupyter_server_config.d/jupyter-lsp-jupyter-server.json:rw
-      - ../resources/data/jupyterhub:/home/developer:rw
-    env_file:
-      - ../resources/config/jupyterhub/.env
-    environment:
-      - LLM_VALIDATOR_URL=http://${HOST_IP}:${MEDIATOR_PORT_EXTERNAL}
-      - URL_STATIC_ANALYZER=http://${HOST_IP}:${ANALYZER_PORT_EXTERNAL}
-      - URL_LSP_SERVER=http://${HOST_IP}:${LSP_PORT_EXTERNAL}
-
-  deep-syntatic-service:
-    build:
-      context: ../src/services/backend/syntactic_analyzis_microservice
-      dockerfile: Dockerfile
-    container_name: "${COMPOSE_PROJECT_NAME}-deep-static-analyzer-service"
-    ports:
-      - "${ANALYZER_PORT_EXTERNAL}:8085"
-
-  real-time-analysis-service:
-    build:
-      context: ../src/services/backend/real_time_analysis_microservice
-      dockerfile: Dockerfile
-    container_name: "${COMPOSE_PROJECT_NAME}-real-time-static-analysis"
-    ports:
-      - "${LSP_PORT_EXTERNAL}:8095"
-
-  mediator:
-    build:
-      context: ../src/services/backend/mediator_jupyter_hub_llm_microservice
-      dockerfile: Dockerfile
-    container_name: "${COMPOSE_PROJECT_NAME}-mediator"
-    ports:
-      - "${MEDIATOR_PORT_EXTERNAL}:8001"
-    environment:
-      - PYTHONUNBUFFERED=1
-      - FEEDBACK_SERVICE_URL=http://${HOST_IP}:${FEEDBACK_PORT_EXTERNAL}
-    volumes:
-      - ../src/services/backend/mediator_jupyter_hub_llm_microservice:/app:rw
-
-  feedback-service:
-    build:
       context: ../src/services/ml
       dockerfile: semantic_feedback/Dockerfile
     container_name: "${COMPOSE_PROJECT_NAME}-feedback"
@@ -129,58 +62,4 @@
     environment:
       - PYTHONUNBUFFERED=1
     volumes:
-      - ../src/services/ml/semantic_feedback:/app/semantic_feedback:rw
-  
-  adviser-service:
-    build:
-      context: ../src/services/ml
-      dockerfile: adviser/Dockerfile
-    container_name: "${COMPOSE_PROJECT_NAME}-adviser-chat-service"
-    ports:
-      - "${ADVISER_PORT_EXTERNAL}:9353"
-    env_file:
-      - ../src/services/ml/adviser/.env
-    environment:
-      - PYTHONUNBUFFERED=1
-    volumes:
-      - ../src/services/ml/adviser:/app/adviser:ro
-    depends_on:
-      redis:
-        condition: service_healthy
-      postgres:
-        condition: service_healthy
-
-  postgres:
-    image: postgres:15
-    container_name: "${COMPOSE_PROJECT_NAME}-postgres"
-    ports:
-      - "${POSTGRES_PORT_EXTERNAL}:5432"
-    environment:
-      POSTGRES_USER: app
-      POSTGRES_PASSWORD: app
-      POSTGRES_DB: chatdb
-    volumes:
-      - ../resources/data/postgres:/var/lib/postgresql/data:rw
-      - ../resources/config/postgres/init_scripts:/docker-entrypoint-initdb.d:ro
-    healthcheck:
-      test: ["CMD", "pg_isready", "-U", "app", "-d", "chatdb"]
-      interval: 10s
-      retries: 5
-
-  redis:
-    image: redis:7-alpine
-    container_name: "${COMPOSE_PROJECT_NAME}-redis"
-    ports:
-      - "${REDIS_PORT_EXTERNAL}:6379"
-    volumes:
-      - ../resources/data/redis:/data:rw
-    command: ["redis-server", "--save", "60", "1", "--loglevel", "warning", "--maxmemory", "512mb", "--maxmemory-policy", "allkeys-lru"]
-    healthcheck:
-      test: ["CMD", "redis-cli", "ping"]
-      interval: 10s
-      retries: 5
-
-volumes:
-  dev_postgres_data:
-  dev_redis_data:
->>>>>>> d23a150b
+      - ../src/services/ml/semantic_feedback:/app:rw