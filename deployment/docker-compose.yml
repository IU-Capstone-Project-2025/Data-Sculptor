--- conflicted
+++ resolved
@@ -21,19 +21,11 @@
       - ../resources/data/jupyterhub:/home/developer:rw
     environment:
       - DOMAIN=${DOMAIN}
-<<<<<<< HEAD
       - JUPYTERHUB_CRYPT_KEY=IQyHLHuh+mB9FRDsiaBFB7RHBfL1YYn0jfV2dM0lVOY=
       - JUPYTERHUB_PORT_EXTERNAL=${JUPYTERHUB_PORT_EXTERNAL}
       - JUPYTERHUB_PORT_INTERNAL=${JUPYTERHUB_PORT_INTERNAL}
       - JUPYTERHUB_DOMAIN_NAME=${JUPYTERHUB_SUBDOMAIN}.${DOMAIN}
       #- JUPYTERHUB_USR_CONTAINERS_HOME=${JUPYTERHUB_USR_CONTAINERS_HOME}
-=======
-      - JUPYTERHUB_CRYPT_KEY=<32-bit Openssl key>
-      - JUPYTERHUB_PORT_EXTERNAL=${JUPYTERHUB_PORT_EXTERNAL}
-      - JUPYTERHUB_PORT_INTERNAL=${JUPYTERHUB_PORT_INTERNAL}
-      - JUPYTERHUB_DOMAIN_NAME=${JUPYTERHUB_SUBDOMAIN}.${DOMAIN}
-      # - JUPYTERHUB_USR_CONTAINERS_HOME=${JUPYTERHUB_USR_CONTAINERS_HOME}
->>>>>>> 4cdb4adb
       - OAUTH_CALLBACK_URL=http://${JUPYTERHUB_SUBDOMAIN}.${DOMAIN}:${JUPYTERHUB_PORT_EXTERNAL}/hub/oauth_callback
       - AUTH_URL=http://${KC_SUBDOMAIN}.${DOMAIN}:${KEYCLOAK_HTTP_PORT}/realms/App-Users/protocol/openid-connect/auth
       - TOKEN_URL=http://${KC_SUBDOMAIN}.${DOMAIN}:${KEYCLOAK_HTTP_PORT}/realms/App-Users/protocol/openid-connect/token
@@ -258,11 +250,6 @@
   #   networks:
   #     - internal
 
-<<<<<<< HEAD
-=======
-  ### IN DEVELOPMENT ###
-
->>>>>>> 4cdb4adb
 
   minio:
     image: minio/minio:latest
