--- conflicted
+++ resolved
@@ -3,15 +3,10 @@
 services:
   jupyterhub:
     build:
-<<<<<<< HEAD
       context: ..
       dockerfile: src/services/backend/jupyter_hub/Dockerfile
-=======
-      context: ../src/services/backend/jupyter_hub
-      dockerfile: Dockerfile
       args:
         - LLM_VALIDATOR_URL=http://${HOST_IP}:${MEDIATOR_PORT_EXTERNAL}
->>>>>>> df2d32f6
     container_name: "${COMPOSE_PROJECT_NAME}-jupyterhub"
 
     ports:
@@ -77,7 +72,6 @@
     environment:
       - PYTHONUNBUFFERED=1
     volumes:
-<<<<<<< HEAD
       - ../src/services/ml/semantic_feedback:/app/semantic_feedback:rw
   
   adviser-service:
@@ -132,7 +126,4 @@
 
 volumes:
   dev_postgres_data:
-  dev_redis_data:
-=======
-      - ../src/services/ml/semantic_feedback:/app/semantic_feedback:rw
->>>>>>> df2d32f6
+  dev_redis_data: