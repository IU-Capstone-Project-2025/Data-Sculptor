type Severity = "hint" | "info" | "warning" | "error";
export function severityFromNumber(severity: number): Severity {
  switch (severity) {
    case 1:
      return "error";
    case 2:
      return "warning";
    case 3:
      return "info";
    default:
      return "hint";
  }
}

export interface StaticDiagnostic {
  tool: string;
  type: Severity;
  module: string;
  obj: string;
  line: number;
  column: number;
  endLine: number;
  endColumn: number;
  symbol: string;
  message: string;
  "message-id": string;
  severity: number;
}

export async function staticAnalysis(
  code: string,
): Promise<StaticDiagnostic[]> {
  // TODO anti-jitter
  if (code === "") {
    return [];
  }
  const blob = new Blob([code], { type: "text/x-python" });
  const file = new File([blob], "fib.py", { type: "text/x-python" });
  const formData = new FormData();
  formData.append("code_file", file);
  const response = await fetch("http://jh.data-sculptor.ru:52766/analyze", {
    method: "POST",
    body: formData,
  });
  if (!response.ok) {
    return [];
  }
  const body: { diagnostics: StaticDiagnostic[] } = await response.json();
  return body["diagnostics"];
}

interface RealTimeDiagnostics {
  source: string;
  range: {
    start: {
      line: number;
      character: number;
    };
    end: {
      line: number;
      character: number;
    };
  };
  message: string;
  severity: number;
}

// Track if real-time analysis is working to avoid repeated timeouts
let realTimeAnalysisDisabled = false;
let lastFailureTime = 0;
const RETRY_DELAY = 60000; // 1 minute before retrying

export async function realTimeAnalysis(
  code: string,
): Promise<RealTimeDiagnostics[]> {
  if (code === "") {
    return [];
  }
  
<<<<<<< HEAD
  
  try {
=======
  // If analysis was recently disabled due to timeouts, don't retry yet
  if (realTimeAnalysisDisabled && Date.now() - lastFailureTime < RETRY_DELAY) {
    return [];
  }
  
  try {
    // console.log("Starting real-time analysis...");
>>>>>>> 0e023da5
    const blob = new Blob([code], { type: "text/x-python" });
    const file = new File([blob], "fib.py", { type: "text/x-python" });
    const formData = new FormData();
    formData.append("file", file);
    
<<<<<<< HEAD
    const controller = new AbortController();
    const timeoutId = setTimeout(() => controller.abort(), 60000);
=======
    // Add timeout to prevent hanging
    const controller = new AbortController();
    const timeoutId = setTimeout(() => controller.abort(), 2000); // 2 second timeout
>>>>>>> 0e023da5
    
    const response = await fetch("http://jh.data-sculptor.ru:52767/analyze", {
      method: "POST",
      body: formData,
      signal: controller.signal,
    });
    
<<<<<<< HEAD
    const body: { diagnostics: RealTimeDiagnostics[] } = await response.json();
    
    
    return body["diagnostics"];
  } catch (error) {
=======
    clearTimeout(timeoutId);
    
    if (!response.ok) {
      console.warn("Real-time analysis failed:", response.status);
      return [];
    }
    const body: { diagnostics: RealTimeDiagnostics[] } = await response.json();
    
    // Re-enable if it was disabled and now works
    realTimeAnalysisDisabled = false;
    
    return body["diagnostics"];
  } catch (error) {
    if (error instanceof Error && error.name === 'AbortError') {
      realTimeAnalysisDisabled = true;
      lastFailureTime = Date.now();
      console.warn("Real-time analysis disabled due to timeout");
    } else {
      console.error("Real-time analysis error:", error);
    }
>>>>>>> 0e023da5
    return [];
  }
}

interface ChatRequest {
  conversation_id: string; // Conversation identifier, UUID.
  user_id: string; // User identifier, UUID or similar.
  message: string; // User's current message/question.
  current_code: string; // Code snippet to analyse.
  cell_code_offset?: number; // Global line offset inside the notebook.
  current_non_localized_feedback?: string; // Existing high-level feedback for the code.
  current_localized_feedback?: LocalizedWarning[]; // Existing line-localized warnings.
  use_deep_analysis?: boolean; // Whether to use deep analysis for the response.
}

interface ChatResponse {
  message: string; // Response message.
}

interface LocalizedWarning {
  range: Range;
  severity?: 2; // Default: 2
  code?: "custom-warning"; // Default: "custom-warning"
  source?: "Data Sculptor"; // Default: "Data Sculptor"
  message: string;
}

interface Position {
  line: number; // Zero-based line index.
  character?: number; // Zero-based character offset.
}

interface Range {
  start: Position;
  end: Position;
}

export async function sendMessage(
  message: string,
  localized_feedback: LocalizedWarning[],
  feedback: string,
  conversation_id: string,
  user_id: string,
  code: string,
): Promise<string> {
  const request: ChatRequest = {
    conversation_id: conversation_id,
    user_id: user_id,
    message: message,
    current_code: code || "",
    current_localized_feedback: localized_feedback,
    current_non_localized_feedback: feedback,
  };
  const response = await fetch("http://jh.data-sculptor.ru:52235/api/v1/chat", {
    method: "POST",
    body: JSON.stringify(request),
    headers: { "Content-Type": "application/json" },
  });
  if (!response.ok) {
    return "Could not get the response from LLM";
  }
  const data: ChatResponse = await response.json();
  return data.message;
}

export interface Feedback {
  non_localized_feedback: string;
  localized_feedback: LocalizedWarning[];
}

export async function semanticFeedback(
  code: string,
  section_index: number,
): Promise<Feedback> {
  const fillerFeedback = {
    non_localized_feedback: "I've highlighted issues directly in the code; no additional summary was provided.",
    localized_feedback: [],
  };
  if (code === "") {
    return fillerFeedback;
  }
  const requestBody = {
    current_code: code,
    cell_code_offset: 0,
    section_index: section_index,
    case_id: "2e70294e-4491-4301-b2cf-13219676f38e",
    use_deep_analysis: false,
  };
  const response = await fetch(
    "http://jh.data-sculptor.ru:52234/api/v1/feedback",
    {
      method: "POST",
      body: JSON.stringify(requestBody),
      headers: { "Content-Type": "application/json" },
    },
  );
  if (!response.ok) {
    return fillerFeedback;
  }
  const result: Feedback = await response.json();
  if (result.non_localized_feedback === "") {
    result.non_localized_feedback = fillerFeedback.non_localized_feedback;
  }
  if (result.localized_feedback.length == 0) {
    result.localized_feedback = fillerFeedback.localized_feedback;
  }
  return result;
}<|MERGE_RESOLUTION|>--- conflicted
+++ resolved
@@ -77,31 +77,16 @@
     return [];
   }
   
-<<<<<<< HEAD
-  
-  try {
-=======
-  // If analysis was recently disabled due to timeouts, don't retry yet
-  if (realTimeAnalysisDisabled && Date.now() - lastFailureTime < RETRY_DELAY) {
-    return [];
-  }
   
   try {
     // console.log("Starting real-time analysis...");
->>>>>>> 0e023da5
     const blob = new Blob([code], { type: "text/x-python" });
     const file = new File([blob], "fib.py", { type: "text/x-python" });
     const formData = new FormData();
     formData.append("file", file);
     
-<<<<<<< HEAD
-    const controller = new AbortController();
-    const timeoutId = setTimeout(() => controller.abort(), 60000);
-=======
-    // Add timeout to prevent hanging
     const controller = new AbortController();
     const timeoutId = setTimeout(() => controller.abort(), 2000); // 2 second timeout
->>>>>>> 0e023da5
     
     const response = await fetch("http://jh.data-sculptor.ru:52767/analyze", {
       method: "POST",
@@ -109,23 +94,8 @@
       signal: controller.signal,
     });
     
-<<<<<<< HEAD
     const body: { diagnostics: RealTimeDiagnostics[] } = await response.json();
     
-    
-    return body["diagnostics"];
-  } catch (error) {
-=======
-    clearTimeout(timeoutId);
-    
-    if (!response.ok) {
-      console.warn("Real-time analysis failed:", response.status);
-      return [];
-    }
-    const body: { diagnostics: RealTimeDiagnostics[] } = await response.json();
-    
-    // Re-enable if it was disabled and now works
-    realTimeAnalysisDisabled = false;
     
     return body["diagnostics"];
   } catch (error) {
@@ -136,7 +106,6 @@
     } else {
       console.error("Real-time analysis error:", error);
     }
->>>>>>> 0e023da5
     return [];
   }
 }
