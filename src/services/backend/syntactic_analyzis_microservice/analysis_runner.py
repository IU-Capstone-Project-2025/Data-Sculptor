--- conflicted
+++ resolved
@@ -3,58 +3,11 @@
 import ast
 import json
 import os
-<<<<<<< HEAD
-import ast
-from typing import List, Dict, Tuple
-
-
-def find_position(py_path: str, smell: str, keywords: List[str]) -> Tuple[int, int]:
-    """
-    Находит позицию запаха в коде:
-    1) Если указаны ключевые слова, ищет их в текстовом виде.
-    2) Если smell — числовой литерал, ищет AST.Constant с этим значением.
-    3) Возвращает (0,0) по умолчанию.
-    """
-    # Поиск по ключевым словам
-    if keywords:
-        try:
-            with open(py_path, encoding="utf-8") as src:
-                for idx, row in enumerate(src):
-                    for kw in keywords:
-                        if kw in row:
-                            return idx, row.index(kw)
-        except OSError:
-            pass
-
-        # --- Поиск числового литерала через AST ---
-    literal = None
-    import re
-    num_match = re.search(r"[-+]?[0-9]+(?:\.[0-9]+)?", smell)
-    if num_match:
-        try:
-            literal = float(num_match.group())
-        except ValueError:
-            pass
-
-    if literal is not None:
-        try:
-            src_text = open(py_path, encoding="utf-8").read()
-            tree = ast.parse(src_text, py_path)
-            for node in ast.walk(tree):
-                if isinstance(node, ast.Constant) and isinstance(node.value, (int, float)):
-                    if node.value == literal:
-                        return node.lineno - 1, node.col_offset
-        except Exception:
-            pass
-
-    return 0, 0
-=======
 import re
 import subprocess
 import tempfile
 from typing import Dict, List, Tuple
 
->>>>>>> 8d5eebb6
 
 def find_position(py_path: str, smell: str, keywords: List[str]) -> Tuple[int, int]:
     if keywords:
@@ -90,31 +43,6 @@
     return 0, 0
 
 def run_all_linters(py_path: str) -> List[Dict]:
-<<<<<<< HEAD
-    """
-    Запускает ML smell detector и pylint, возвращает унифицированный список diagnostics.
-    """
-    diagnostics: List[Dict] = []
-    module_name = os.path.splitext(os.path.basename(py_path))[0]
-
-    # Маппинги severity и типов
-    pylint_sev_map = {"error":1, "warning":2, "refactor":3, "convention":3, "info":4}
-    ml_sev_map     = {"Framework-Specific Smells":2, "Hugging Face Smells":2, "General ML Smells":3}
-    sev_type_map   = {1:"error", 2:"warning", 3:"information", 4:"hint"}
-
-    # Ключевые слова для ML-smells
-    keywords_map = {
-        "Framework-Specific Smells": ["Sequential("],
-        "Hugging Face Smells":       ["transformers", "AutoModel"],
-        "General ML Smells":         []
-    }
-
-    # 1. ML smell detection
-    with tempfile.TemporaryDirectory() as outdir:
-        proc = subprocess.run(
-            ["ml_smell_detector", "analyze", "--output-dir", outdir, py_path],
-            capture_output=True, text=True
-=======
     diagnostics: List[Dict] = []
     module_name = os.path.splitext(os.path.basename(py_path))[0]
 
@@ -143,45 +71,12 @@
             ["ml_smell_detector", "analyze", "--output-dir", outdir, py_path],
             capture_output=True,
             text=True,
->>>>>>> 8d5eebb6
         )
         if proc.returncode != 0:
             raise RuntimeError(f"ml_smell_detector failed: {proc.stderr.strip()}")
 
         report_path = os.path.join(outdir, "analysis_report.txt")
         if os.path.exists(report_path):
-<<<<<<< HEAD
-            current_cat = None
-            for raw in open(report_path, encoding="utf-8"):
-                line = raw.strip()
-                if not line:
-                    continue
-                if line.endswith("Smells:"):
-                    current_cat = line[:-1]
-                elif line.startswith("- "):
-                    smell = line[2:]
-                    sev  = ml_sev_map.get(current_cat, 3)
-                    ltype = sev_type_map[sev]
-                    kws  = keywords_map.get(current_cat, [])
-                    ln, col = find_position(py_path, smell, kws)
-                    diagnostics.append({
-                        "tool":       "ml_smell_detector",
-                        "type":       ltype,
-                        "module":     module_name,
-                        "obj":        "",
-                        "line":       ln,
-                        "column":     col,
-                        "message":    smell,
-                        "symbol":     current_cat or "",
-                        "message-id": "",
-                        "severity":   sev
-                    })
-
-    # 2. Pylint analysis
-    proc = subprocess.run(
-        ["pylint", py_path, "-f", "json", "--disable=R,C"],
-        capture_output=True, text=True
-=======
             lines = [ln.rstrip("\n") for ln in open(report_path, encoding="utf-8")]
 
             current_cat: str | None = None
@@ -249,7 +144,6 @@
         ["pylint", py_path, "-f", "json", "--disable=R,C"],
         capture_output=True,
         text=True,
->>>>>>> 8d5eebb6
     )
     try:
         issues = json.loads(proc.stdout)
@@ -258,20 +152,6 @@
 
     for issue in issues:
         sev = pylint_sev_map.get(issue.get("type", ""), 3)
-<<<<<<< HEAD
-        diagnostics.append({
-            "tool":       "pylint",
-            "type":       sev_type_map[sev],
-            "module":     issue.get("module", module_name),
-            "obj":        issue.get("obj", ""),
-            "line":       max(0, issue.get("line", 1) - 1),
-            "column":     issue.get("column", 0),
-            "message":    issue.get("message", ""),
-            "symbol":     issue.get("symbol", ""),
-            "message-id": issue.get("message-id", ""),
-            "severity":   sev
-        })
-=======
         diagnostics.append(
             {
                 "tool": "pylint",
@@ -286,6 +166,5 @@
                 "severity": sev,
             }
         )
->>>>>>> 8d5eebb6
 
     return diagnostics