--- conflicted
+++ resolved
@@ -197,7 +197,6 @@
         except Exception as e:
             logging.info(f"Error during fetching diagnostics from lsp:\n{e}")
             raise RuntimeError(f"Error during fetching diagnostics from lsp: {e}")
-    ***REMOVED*** []
 
     def analyze(self, code_to_analyze: str, uri: str):
         if not code_to_analyze:
@@ -236,17 +235,12 @@
 
 
 
-if __name__ == "__main__":
-    with open ("/home/aziz/test/test.txt",'r', encoding='utf-8')as f:
-        
-        code = f.read()
-
-        rt = RealTimeAnalysis()
-<<<<<<< HEAD
-        fp = Path("/home/aziz/test/test.txt").resolve()
-        logging.info(rt.analyze(code, fp.as_uri()))
-
-=======
-        fp = Path("/home/aziz/Projects/Data-Sculptor/src/services/backend/lsp_server/test.txt").resolve()
-        logging.info(rt.analyze(code, fp.as_uri()))
->>>>>>> 546b176b
+# if __name__ == "__main__":
+#     with open ("/home/aziz/test/test.txt",'r', encoding='utf-8')as f:
+#
+#         code = f.read()
+#
+#         rt = RealTimeAnalysis()
+#         fp = Path("/home/aziz/test/test.txt").resolve()
+#         logging.info(rt.analyze(code, fp.as_uri()))
+
