-- Schema for chat service
create extension if not exists "uuid-ossp";

create table if not exists conversations (
    id uuid primary key default uuid_generate_v4(),
    user_id uuid,
    created_at timestamptz default now()
);

create table if not exists messages (
    id uuid primary key default uuid_generate_v4(),
    conversation_id uuid references conversations(id) on delete cascade,
    role text not null check (role in ('user', 'assistant', 'system')),
    content text not null,
    token_count integer not null,
    created_at timestamptz default now()
);

-- Schema for profile uploader service

create table if not exists cases (
    id uuid primary key default uuid_generate_v4(),
    name text not null,
    profile_url text not null,
    docker_image_url text not null,
    created_at timestamptz default now()
);

create table if not exists profile_descriptions (
    case_id uuid primary key references cases(id) on delete cascade,
    description text not null,
    created_at timestamptz default now()
);

create table if not exists profile_sections (
    case_id uuid not null references cases(id) on delete cascade,
    section_id integer not null,
    description text not null,
    code text not null,
    created_at timestamptz default now(),
<<<<<<< HEAD
    primary key (case_id, section_id)
); 
=======
    primary key (profile_id, section_id)
); 

create table if not exists cases (
    id uuid primary key default uuid_generate_v4(),
    name text not null,
    bucket_url text not null,
    created_at timestamptz default now()
);
>>>>>>> 8fb02dd7
<|MERGE_RESOLUTION|>--- conflicted
+++ resolved
@@ -21,8 +21,7 @@
 create table if not exists cases (
     id uuid primary key default uuid_generate_v4(),
     name text not null,
-    profile_url text not null,
-    docker_image_url text not null,
+    bucket_url text not null,
     created_at timestamptz default now()
 );
 
@@ -38,17 +37,5 @@
     description text not null,
     code text not null,
     created_at timestamptz default now(),
-<<<<<<< HEAD
     primary key (case_id, section_id)
-); 
-=======
-    primary key (profile_id, section_id)
-); 
-
-create table if not exists cases (
-    id uuid primary key default uuid_generate_v4(),
-    name text not null,
-    bucket_url text not null,
-    created_at timestamptz default now()
-);
->>>>>>> 8fb02dd7
+); 